--- conflicted
+++ resolved
@@ -97,15 +97,9 @@
   profile     <- T.pack . fromMaybe "default" <$> liftIO
     (lookupEnv (T.unpack "AWS_PROFILE"))
   credentials <-
-<<<<<<< HEAD
-    runExceptT
-    $       (AWS.credentialsFromFile =<< getAWSCredentialsFilePath)
-    `catch` \(e :: IOError) -> ExceptT . return . Left . show $ e
-=======
     runExceptT $ (AWS.credentialsFromFile =<< getAWSCredentialsFilePath) `catch` \(e :: IOError) -> ExceptT . return . Left . show $ e
   config <-
     runExceptT $ (AWS.configFromFile =<< getAWSConfigFilePath) `catch` \(e :: IOError) -> ExceptT . return . Left . show $ e
->>>>>>> 5458036c
   (auth, _) <-
     AWS.catching AWS._MissingEnvError AWS.fromEnv $ \envError -> either
       throwError
@@ -672,12 +666,7 @@
             readerEnv
       -- Use engine
       (Nothing, lCacheDir, Just ePath) -> do
-<<<<<<< HEAD
-        let engineEnv =
-              (cachePrefix, skipLocalCacheFlag, concurrentlyFlag, verbose)
-=======
         let engineEnv = (cachePrefix, skipLocalCacheFlag, concurrentlyFlag, verbose)
->>>>>>> 5458036c
         let action1 = runReaderT
               (downloadFrameworksAndArtifactsWithEngine ePath
                                                         lCacheDir
